from flask import render_template, jsonify, current_app
from ..models import SavedPage
from . import main_bp
<<<<<<< HEAD
from datetime import datetime, timedelta
=======
import json
import logging

# Setup logger without importing from app
logger = logging.getLogger(__name__)

# Helper function to fetch gumloop extraction without importing from app
def fetch_gumloop_extraction(run_id):
    """
    Fetch extraction results from Gumloop using the run_id
    """
    # We'll get the function from current_app.config which will be set in app.py
    if 'fetch_gumloop_extraction' in current_app.config:
        return current_app.config['fetch_gumloop_extraction'](run_id)
    else:
        logger.error("fetch_gumloop_extraction function not available in app config")
        return {"error": "Extraction function not configured"}
>>>>>>> fd473c1b


@main_bp.route('/')
def index():
    saved_pages = SavedPage.query.order_by(SavedPage.saved_at.desc()).all()
<<<<<<< HEAD
    today = datetime.now().strftime('%Y-%m-%d')
    yesterday = (datetime.now() - timedelta(days=1)).strftime('%Y-%m-%d')
    return render_template('home.html', saved_pages=saved_pages, today=today, yesterday=yesterday)
=======
    return render_template('index.html', saved_pages=saved_pages)

@main_bp.route('/page/<int:page_id>')
def page_detail(page_id):
    page = SavedPage.query.get_or_404(page_id)
    
    # Initialize extraction content
    extracted_content = None
    
    # Check if we have Gumloop data
    if page.gumloop_data:
        try:
            # Extract the run_id from the Gumloop response
            if isinstance(page.gumloop_data, str):
                gumloop_data = json.loads(page.gumloop_data)
            else:
                gumloop_data = page.gumloop_data
                
            # First check for run_id in the Gumloop response
            run_id = gumloop_data.get('run_id')
            
            # If run_id is not found in Gumloop response, use saved_item_id from our database
            if not run_id and page.saved_item_id:
                logger.info(f"Using saved_item_id as run_id: {page.saved_item_id}")
                run_id = page.saved_item_id
            
            if run_id:
                logger.info(f"Fetching extraction for run_id: {run_id}")
                # Call the function to get extraction results
                extraction_results = fetch_gumloop_extraction(run_id)
                
                if extraction_results and not extraction_results.get('error'):
                    extracted_content = extraction_results
                    # Add detailed debug logging
                    logger.debug(f"Extracted content: {extracted_content}")
        except Exception as e:
            logger.error(f"Error getting extraction content: {str(e)}")
            extracted_content = {"error": f"Failed to parse extraction results: {str(e)}"}
    
    return render_template('page_detail.html', page=page, extracted_content=extracted_content)
>>>>>>> fd473c1b


@main_bp.route('/about')
def about():
    return render_template('about.html')


# New API endpoint for recent bookmarks
@main_bp.route('/api/recent-pages')
def api_recent_pages():
    recent = SavedPage.query.order_by(SavedPage.saved_at.desc()).limit(5).all()
    return jsonify([page.to_dict() for page in recent]) <|MERGE_RESOLUTION|>--- conflicted
+++ resolved
@@ -1,9 +1,8 @@
 from flask import render_template, jsonify, current_app
 from ..models import SavedPage
 from . import main_bp
-<<<<<<< HEAD
+
 from datetime import datetime, timedelta
-=======
 import json
 import logging
 
@@ -21,18 +20,14 @@
     else:
         logger.error("fetch_gumloop_extraction function not available in app config")
         return {"error": "Extraction function not configured"}
->>>>>>> fd473c1b
 
 
 @main_bp.route('/')
 def index():
     saved_pages = SavedPage.query.order_by(SavedPage.saved_at.desc()).all()
-<<<<<<< HEAD
     today = datetime.now().strftime('%Y-%m-%d')
     yesterday = (datetime.now() - timedelta(days=1)).strftime('%Y-%m-%d')
-    return render_template('home.html', saved_pages=saved_pages, today=today, yesterday=yesterday)
-=======
-    return render_template('index.html', saved_pages=saved_pages)
+    return render_template('index.html', saved_pages=saved_pages, today=today, yesterday=yesterday)
 
 @main_bp.route('/page/<int:page_id>')
 def page_detail(page_id):
@@ -72,7 +67,6 @@
             extracted_content = {"error": f"Failed to parse extraction results: {str(e)}"}
     
     return render_template('page_detail.html', page=page, extracted_content=extracted_content)
->>>>>>> fd473c1b
 
 
 @main_bp.route('/about')
